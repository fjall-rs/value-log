--- conflicted
+++ resolved
@@ -2,51 +2,6 @@
 // This source code is licensed under both the Apache 2.0 and MIT License
 // (found in the LICENSE-* files in the repository)
 
-<<<<<<< HEAD
-use byteview::ByteView;
-use std::{hash::Hash, sync::Arc};
-
-/// An immutable byte slice that can be cloned without additional heap allocation
-#[derive(Debug, Clone, PartialEq, Eq, Hash, Ord, PartialOrd)]
-pub struct Slice(ByteView);
-
-impl Slice {
-    /// Construct a [`Slice`] from a byte slice.
-    #[must_use]
-    pub fn new(bytes: &[u8]) -> Self {
-        Self::from(bytes)
-    }
-
-    #[doc(hidden)]
-    #[must_use]
-    pub fn with_size(len: usize) -> Self {
-        Self(ByteView::with_size(len))
-    }
-
-    #[doc(hidden)]
-    pub fn from_reader<R: std::io::Read>(reader: &mut R, len: usize) -> std::io::Result<Self> {
-        use std::ops::DerefMut;
-
-        let mut view = Self::with_size(len);
-        let mut builder = view.0.get_mut().expect("we are the owner");
-        reader.read_exact(builder.deref_mut())?;
-
-        Ok(view)
-    }
-
-    #[doc(hidden)]
-    #[must_use]
-    pub fn slice(&self, range: impl std::ops::RangeBounds<usize>) -> Self {
-        Self(self.0.slice(range))
-    }
-}
-
-impl std::borrow::Borrow<[u8]> for Slice {
-    fn borrow(&self) -> &[u8] {
-        self
-    }
-}
-=======
 #[cfg(not(feature = "bytes"))]
 mod slice_arc;
 
@@ -54,7 +9,6 @@
 mod slice_bytes;
 
 use std::sync::Arc;
->>>>>>> 7cd7fad4
 
 #[cfg(not(feature = "bytes"))]
 pub use slice_arc::Slice;
@@ -69,7 +23,7 @@
 
 impl From<&[u8]> for Slice {
     fn from(value: &[u8]) -> Self {
-        Self::new(value)
+        Self(value.into())
     }
 }
 
@@ -103,14 +57,8 @@
 impl std::ops::Deref for Slice {
     type Target = [u8];
 
-<<<<<<< HEAD
-impl From<Arc<[u8]>> for Slice {
-    fn from(value: Arc<[u8]>) -> Self {
-        Self(ByteView::from(value))
-=======
     fn deref(&self) -> &Self::Target {
         self.as_ref()
->>>>>>> 7cd7fad4
     }
 }
 
