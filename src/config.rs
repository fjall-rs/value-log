--- conflicted
+++ resolved
@@ -24,12 +24,8 @@
     pub fn new(blob_cache: BC, fd_cache: FDC) -> Self {
         Self {
             blob_cache,
-<<<<<<< HEAD
             fd_cache,
-            compression: Default::default(),
-=======
             compression: None,
->>>>>>> 10756977
             segment_size_bytes: 128 * 1_024 * 1_024,
         }
     }
