// Copyright (c) 2024-present, fjall-rs
// This source code is licensed under both the Apache 2.0 and MIT License
// (found in the LICENSE-* files in the repository)

<<<<<<< HEAD
use crate::{id::SegmentId, BlobCache, Compressor, ValueLog};

=======
>>>>>>> 63e9d4ec
pub mod report;

use crate::{id::SegmentId, Compressor, ValueLog};

/// GC strategy
#[allow(clippy::module_name_repetitions)]
pub trait GcStrategy<BC: BlobCache, C: Compressor + Clone> {
    /// Picks segments based on a predicate.
    fn pick(&self, value_log: &ValueLog<BC, C>) -> Vec<SegmentId>;
}

/// Picks segments that have a certain percentage of stale blobs
pub struct StaleThresholdStrategy(f32);

impl StaleThresholdStrategy {
    /// Creates a new strategy with the given threshold.
    ///
    /// # Panics
    ///
    /// Panics if the ratio is invalid.
    #[must_use]
    pub fn new(ratio: f32) -> Self {
        assert!(
            ratio.is_finite() && ratio.is_sign_positive(),
            "invalid stale ratio"
        );
        Self(ratio.min(1.0))
    }
}

impl<BC: BlobCache, C: Compressor + Clone> GcStrategy<BC, C> for StaleThresholdStrategy {
    fn pick(&self, value_log: &ValueLog<BC, C>) -> Vec<SegmentId> {
        value_log
            .manifest
            .segments
            .read()
            .expect("lock is poisoned")
            .values()
            .filter(|x| x.stale_ratio() > self.0)
            .map(|x| x.id)
            .collect::<Vec<_>>()
    }
}

/// Tries to find a least-effort-selection of segments to merge to reach a certain space amplification
pub struct SpaceAmpStrategy(f32);

impl SpaceAmpStrategy {
    /// Creates a new strategy with the given space amp factor.
    ///
    /// # Panics
    ///
    /// Panics if the space amp factor is < 1.0.
    #[must_use]
    pub fn new(ratio: f32) -> Self {
        assert!(ratio >= 1.0, "invalid space amp ratio");
        Self(ratio)
    }
}

impl<BC: BlobCache, C: Compressor + Clone> GcStrategy<BC, C> for SpaceAmpStrategy {
    #[allow(clippy::cast_precision_loss, clippy::significant_drop_tightening)]
    fn pick(&self, value_log: &ValueLog<BC, C>) -> Vec<SegmentId> {
        let space_amp_target = self.0;
        let current_space_amp = value_log.space_amp();

        if current_space_amp < space_amp_target {
            log::trace!("Space amp is <= target {space_amp_target}, nothing to do");
            vec![]
        } else {
            log::debug!("Selecting segments to GC, space_amp_target={space_amp_target}");

            let lock = value_log
                .manifest
                .segments
                .read()
                .expect("lock is poisoned");

            let mut segments = lock
                .values()
                .filter(|x| x.stale_ratio() > 0.0)
                .collect::<Vec<_>>();

            // Sort by stale ratio descending
            segments.sort_by(|a, b| {
                b.stale_ratio()
                    .partial_cmp(&a.stale_ratio())
                    .unwrap_or(std::cmp::Ordering::Equal)
            });

            let mut selection = vec![];

            let mut total_bytes = value_log.manifest.total_bytes();
            let mut stale_bytes = value_log.manifest.stale_bytes();

            for segment in segments {
                let segment_stale_bytes = segment.gc_stats.stale_bytes();
                stale_bytes -= segment_stale_bytes;
                total_bytes -= segment_stale_bytes;

                selection.push(segment.id);

                let space_amp_after_gc =
                    total_bytes as f32 / (total_bytes as f32 - stale_bytes as f32);

                log::debug!(
                    "Selected segment #{} for GC: will reduce space amp to {space_amp_after_gc}",
                    segment.id
                );

                if space_amp_after_gc <= space_amp_target {
                    break;
                }
            }

            selection
        }
    }
}<|MERGE_RESOLUTION|>--- conflicted
+++ resolved
@@ -2,11 +2,6 @@
 // This source code is licensed under both the Apache 2.0 and MIT License
 // (found in the LICENSE-* files in the repository)
 
-<<<<<<< HEAD
-use crate::{id::SegmentId, BlobCache, Compressor, ValueLog};
-
-=======
->>>>>>> 63e9d4ec
 pub mod report;
 
 use crate::{id::SegmentId, Compressor, ValueLog};
